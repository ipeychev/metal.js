--- conflicted
+++ resolved
@@ -5,12 +5,4 @@
 import ComponentRenderer from '../ComponentRenderer';
 
 export default Component;
-<<<<<<< HEAD
-export { Component, ComponentRegistry, ComponentRenderer, EventsCollector };
-=======
-export {
-	Component,
-	ComponentRegistry,
-	ComponentRenderer
-};
->>>>>>> 953e9961
+export { Component, ComponentRegistry, ComponentRenderer };